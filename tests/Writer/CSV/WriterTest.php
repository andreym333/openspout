--- conflicted
+++ resolved
@@ -163,18 +163,24 @@
         self::assertSame('"""csv--11""",csv--12\\,csv--13\\\\,csv--14\\\\\\', $writtenContent, 'The \'"\' and \'\\\' characters should be properly escaped');
     }
 
-<<<<<<< HEAD
     public function testShouldSetOptionWithGetter(): void
-=======
-    public function testWriteToCompressedStream()
+    {
+        $options = new Options();
+        $writer = new Writer($options);
+
+        $options->FLUSH_THRESHOLD = random_int(100, 199);
+
+        self::assertSame($options->FLUSH_THRESHOLD, $writer->getOptions()->FLUSH_THRESHOLD);
+    }
+
+    public function testWriteToCompressedStream(): void
     {
         $fileName = 'csv_compressed.csv.gz';
-        $this->createGeneratedFolderIfNeeded($fileName);
-        $pathName = $this->getGeneratedResourcePath($fileName);
+        $pathName = (new TestUsingResource())->getGeneratedResourcePath($fileName);
         $resourcePath = 'compress.zlib://'.$pathName;
 
-        $writer = WriterEntityFactory::createCSVWriter();
-        $writer->setShouldAddBOM(false);
+        $writer = new Writer();
+        $writer->getOptions()->SHOULD_ADD_BOM = false;
         $writer->openToFile($resourcePath);
         $writer->addRows($this->createRowsFromValues([
             ['csv-1', 'csv-2', 'csv-3'],
@@ -182,31 +188,11 @@
         $writer->close();
 
         $writtenContent = file_get_contents($pathName);
-        static::assertNotFalse($writtenContent);
+        self::assertNotFalse($writtenContent);
         $content = gzdecode($writtenContent);
-        static::assertNotFalse($content);
+        self::assertNotFalse($content);
         $content = trim($content);
-        static::assertSame('csv-1,csv-2,csv-3', $content);
-    }
-
-    /**
-     * @param Row[]  $allRows
-     * @param string $fileName
-     * @param string $fieldDelimiter
-     * @param string $fieldEnclosure
-     * @param bool   $shouldAddBOM
-     *
-     * @return string
-     */
-    private function writeToCsvFileAndReturnWrittenContent($allRows, $fileName, $fieldDelimiter = ',', $fieldEnclosure = '"', $shouldAddBOM = true)
->>>>>>> dfbbd53b
-    {
-        $options = new Options();
-        $writer = new Writer($options);
-
-        $options->FLUSH_THRESHOLD = random_int(100, 199);
-
-        self::assertSame($options->FLUSH_THRESHOLD, $writer->getOptions()->FLUSH_THRESHOLD);
+        self::assertSame('csv-1,csv-2,csv-3', $content);
     }
 
     /**
