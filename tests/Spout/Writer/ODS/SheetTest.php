<?php

namespace OpenSpout\Writer\ODS;

<<<<<<< HEAD
use Box\Spout\TestUsingResource;
use Box\Spout\Writer\Common\Creator\WriterEntityFactory;
use Box\Spout\Writer\Common\Entity\Sheet;
use Box\Spout\Writer\Exception\InvalidSheetNameException;
use Box\Spout\Writer\Exception\WriterNotOpenedException;
use Box\Spout\Writer\RowCreationHelper;
=======
use OpenSpout\TestUsingResource;
use OpenSpout\Writer\Common\Creator\WriterEntityFactory;
use OpenSpout\Writer\Common\Entity\Sheet;
use OpenSpout\Writer\Exception\InvalidSheetNameException;
use OpenSpout\Writer\RowCreationHelper;
>>>>>>> e85a0ed0
use PHPUnit\Framework\TestCase;

/**
 * Class SheetTest
 */
class SheetTest extends TestCase
{
    use TestUsingResource;
    use RowCreationHelper;

    /**
     * @return void
     */
    public function testGetSheetIndex()
    {
        $sheets = $this->writeDataToMulitpleSheetsAndReturnSheets('test_get_sheet_index.ods');

        $this->assertCount(2, $sheets, '2 sheets should have been created');
        $this->assertEquals(0, $sheets[0]->getIndex(), 'The first sheet should be index 0');
        $this->assertEquals(1, $sheets[1]->getIndex(), 'The second sheet should be index 1');
    }

    /**
     * @return void
     */
    public function testGetSheetName()
    {
        $sheets = $this->writeDataToMulitpleSheetsAndReturnSheets('test_get_sheet_name.ods');

        $this->assertCount(2, $sheets, '2 sheets should have been created');
        $this->assertEquals('Sheet1', $sheets[0]->getName(), 'Invalid name for the first sheet');
        $this->assertEquals('Sheet2', $sheets[1]->getName(), 'Invalid name for the second sheet');
    }

    /**
     * @return void
     */
    public function testSetSheetNameShouldCreateSheetWithCustomName()
    {
        $fileName = 'test_set_name_should_create_sheet_with_custom_name.ods';
        $customSheetName = 'CustomName';
        $this->writeDataAndReturnSheetWithCustomName($fileName, $customSheetName);

        $this->assertSheetNameEquals($customSheetName, $fileName, "The sheet name should have been changed to '$customSheetName'");
    }

    /**
     * @return void
     */
    public function testSetSheetNameShouldThrowWhenNameIsAlreadyUsed()
    {
        $this->expectException(InvalidSheetNameException::class);

        $fileName = 'test_set_name_with_non_unique_name.ods';
        $this->createGeneratedFolderIfNeeded($fileName);
        $resourcePath = $this->getGeneratedResourcePath($fileName);

        $writer = WriterEntityFactory::createODSWriter();
        $writer->openToFile($resourcePath);

        $customSheetName = 'Sheet name';

        $sheet = $writer->getCurrentSheet();
        $sheet->setName($customSheetName);

        $writer->addNewSheetAndMakeItCurrent();
        $sheet = $writer->getCurrentSheet();
        $sheet->setName($customSheetName);
    }

    /**
     * @return void
     */
    public function testSetSheetVisibilityShouldCreateSheetHidden()
    {
        $fileName = 'test_set_visibility_should_create_sheet_hidden.ods';
        $this->writeDataToHiddenSheet($fileName);

        $resourcePath = $this->getGeneratedResourcePath($fileName);
        $pathToContentFile = $resourcePath . '#content.xml';
        $xmlContents = file_get_contents('zip://' . $pathToContentFile);

        $this->assertStringContainsString(' table:display="false"', $xmlContents, 'The sheet visibility should have been changed to "hidden"');
    }

<<<<<<< HEAD
    public function testThrowsIfWorkbookIsNotInitialized()
    {
        $this->expectException(WriterNotOpenedException::class);
        $writer = WriterEntityFactory::createODSWriter();

        $writer->addRow($this->createRowFromValues([]));
    }

    public function testWritesDefaultCellSizesIfSet()
    {
        $fileName = 'test_writes_default_cell_sizes_if_set.ods';

        $this->createGeneratedFolderIfNeeded($fileName);
        $resourcePath = $this->getGeneratedResourcePath($fileName);

        $writer = WriterEntityFactory::createODSWriter();
        $writer->setDefaultColumnWidth(100.0);
        $writer->setDefaultRowHeight(20.0);
        $writer->openToFile($resourcePath);

        $writer->addRow($this->createRowFromValues(['ods--11', 'ods--12']));
        $writer->close();

        $resourcePath = $this->getGeneratedResourcePath($fileName);
        $pathToWorkbookFile = $resourcePath . '#content.xml';
        $xmlContents = file_get_contents('zip://' . $pathToWorkbookFile);

        $this->assertContains(' style:column-width="100pt"', $xmlContents, 'No default col width found in sheet');
        $this->assertContains(' style:row-height="20pt"', $xmlContents, 'No default row height found in sheet');
        $this->assertContains(' style:use-optimal-row-height="false', $xmlContents, 'No optimal row height override found in sheet');
    }

    public function testWritesColumnWidths()
    {
        $fileName = 'test_column_widths.ods';
        $writer = $this->writerForFile($fileName);

        $writer->setColumnWidth(100.0, 1);
        $writer->addRow($this->createRowFromValues(['ods--11', 'ods--12']));
        $writer->close();

        $resourcePath = $this->getGeneratedResourcePath($fileName);
        $pathToWorkbookFile = $resourcePath . '#content.xml';
        $xmlContents = file_get_contents('zip://' . $pathToWorkbookFile);

        $this->assertContains('<style:style style:family="table-column" style:name="co0">', $xmlContents, 'No matching custom col style definition found in sheet');
        $this->assertContains('<style:table-column-properties fo:break-before="auto" style:use-optimal-column-width="false" style:column-width="100pt"/>', $xmlContents, 'No matching table-column-properties found in sheet');
        $this->assertContains('table:style-name="co0"', $xmlContents, 'No matching table:style-name found in sheet');
        $this->assertContains('table:number-columns-repeated="1"', $xmlContents, 'No matching table:number-columns-repeated count found in sheet');
    }

    public function testWritesMultipleColumnWidths()
    {
        $fileName = 'test_multiple_column_widths.ods';
        $writer = $this->writerForFile($fileName);

        $writer->setColumnWidth(100.0, 1, 2, 3);
        $writer->addRow($this->createRowFromValues(['ods--11', 'ods--12', 'ods--13']));
        $writer->close();

        $resourcePath = $this->getGeneratedResourcePath($fileName);
        $pathToWorkbookFile = $resourcePath . '#content.xml';
        $xmlContents = file_get_contents('zip://' . $pathToWorkbookFile);

        $this->assertContains('<style:style style:family="table-column" style:name="co0">', $xmlContents, 'No matching custom col style definition found in sheet');
        $this->assertContains('<style:table-column-properties fo:break-before="auto" style:use-optimal-column-width="false" style:column-width="100pt"/>', $xmlContents, 'No matching table-column-properties found in sheet');
        $this->assertContains('table:style-name="co0"', $xmlContents, 'No matching table:style-name found in sheet');
        $this->assertContains('table:number-columns-repeated="3"', $xmlContents, 'No matching table:number-columns-repeated count found in sheet');
    }

    public function testWritesMultipleColumnWidthsInRanges()
    {
        $fileName = 'test_multiple_column_widths_in_ranges.ods';
        $writer = $this->writerForFile($fileName);

        $writer->setColumnWidth(50.0, 1, 3, 4, 6);
        $writer->setColumnWidth(100.0, 2, 5);
        $writer->addRow($this->createRowFromValues(['ods--11', 'ods--12', 'ods--13', 'ods--14', 'ods--15', 'ods--16']));
        $writer->close();

        $resourcePath = $this->getGeneratedResourcePath($fileName);
        $pathToWorkbookFile = $resourcePath . '#content.xml';
        $xmlContents = file_get_contents('zip://' . $pathToWorkbookFile);

        $this->assertContains('<style:style style:family="table-column" style:name="co0">', $xmlContents, 'No matching custom col style 0 definition found in sheet');
        $this->assertContains('<style:style style:family="table-column" style:name="co1">', $xmlContents, 'No matching custom col style 1 definition found in sheet');
        $this->assertContains('<style:style style:family="table-column" style:name="co2">', $xmlContents, 'No matching custom col style 2 definition found in sheet');
        $this->assertContains('<style:style style:family="table-column" style:name="co3">', $xmlContents, 'No matching custom col style 3 definition found in sheet');
        $this->assertContains('<style:style style:family="table-column" style:name="co4">', $xmlContents, 'No matching custom col style 4 definition found in sheet');
        $this->assertContains('<style:table-column-properties fo:break-before="auto" style:use-optimal-column-width="false" style:column-width="100pt"/>', $xmlContents, 'No matching table-column-properties found in sheet');
        $this->assertContains('<style:table-column-properties fo:break-before="auto" style:use-optimal-column-width="false" style:column-width="50pt"/>', $xmlContents, 'No matching table-column-properties found in sheet');
        $this->assertContains('<table:table-column table:default-cell-style-name=\'Default\' table:style-name="co0" table:number-columns-repeated="1"/><table:table-column table:default-cell-style-name=\'Default\' table:style-name="co1" table:number-columns-repeated="1"/><table:table-column table:default-cell-style-name=\'Default\' table:style-name="co2" table:number-columns-repeated="2"/><table:table-column table:default-cell-style-name=\'Default\' table:style-name="co3" table:number-columns-repeated="1"/><table:table-column table:default-cell-style-name=\'Default\' table:style-name="co4" table:number-columns-repeated="1"/>', $xmlContents, 'No matching table:number-columns-repeated count found in sheet');
    }

    public function testCanTakeColumnWidthsAsRange()
    {
        $fileName = 'test_column_widths_as_ranges.ods';
        $writer = $this->writerForFile($fileName);

        $writer->setColumnWidthForRange(150.0, 1, 3);
        $writer->addRow($this->createRowFromValues(['ods--11', 'ods--12', 'ods--13']));
        $writer->close();

        $resourcePath = $this->getGeneratedResourcePath($fileName);
        $pathToWorkbookFile = $resourcePath . '#content.xml';
        $xmlContents = file_get_contents('zip://' . $pathToWorkbookFile);

        $this->assertContains('<style:style style:family="table-column" style:name="co0">', $xmlContents, 'No matching custom col style 0 definition found in sheet');
        $this->assertContains('style:column-width="150pt"/>', $xmlContents, 'No matching table-column-properties found in sheet');
        $this->assertContains('table:style-name="co0"', $xmlContents, 'No matching table:style-name found in sheet');
        $this->assertContains('table:number-columns-repeated="3"', $xmlContents, 'No matching table:number-columns-repeated count found in sheet');
    }

    private function writerForFile($fileName)
=======
    /**
     * @param string $fileName
     * @param string $sheetName
     * @return void
     */
    private function writeDataAndReturnSheetWithCustomName($fileName, $sheetName)
>>>>>>> e85a0ed0
    {
        $this->createGeneratedFolderIfNeeded($fileName);
        $resourcePath = $this->getGeneratedResourcePath($fileName);

        $writer = WriterEntityFactory::createODSWriter();
        $writer->openToFile($resourcePath);

        return $writer;
    }

    /**
     * @param string $fileName
     * @param string $sheetName
     * @return void
     */
    private function writeDataAndReturnSheetWithCustomName($fileName, $sheetName)
    {
        $writer = $this->writerForFile($fileName);

        $sheet = $writer->getCurrentSheet();
        $sheet->setName($sheetName);

        $writer->addRow($this->createRowFromValues(['ods--11', 'ods--12']));
        $writer->close();
    }

    /**
     * @param string $fileName
     * @return Sheet[]
     */
    private function writeDataToMulitpleSheetsAndReturnSheets($fileName)
    {
        $this->createGeneratedFolderIfNeeded($fileName);
        $resourcePath = $this->getGeneratedResourcePath($fileName);

        $writer = WriterEntityFactory::createODSWriter();
        $writer->openToFile($resourcePath);

        $writer->addRow($this->createRowFromValues(['ods--sheet1--11', 'ods--sheet1--12']));
        $writer->addNewSheetAndMakeItCurrent();
        $writer->addRow($this->createRowFromValues(['ods--sheet2--11', 'ods--sheet2--12', 'ods--sheet2--13']));

        $writer->close();

        return $writer->getSheets();
    }

    /**
     * @param string $fileName
     * @return void
     */
    private function writeDataToHiddenSheet($fileName)
    {
        $this->createGeneratedFolderIfNeeded($fileName);
        $resourcePath = $this->getGeneratedResourcePath($fileName);

        $writer = WriterEntityFactory::createODSWriter();
        $writer->openToFile($resourcePath);

        $sheet = $writer->getCurrentSheet();
        $sheet->setIsVisible(false);

        $writer->addRow($this->createRowFromValues(['ods--11', 'ods--12']));
        $writer->close();
    }

    /**
     * @param string $expectedName
     * @param string $fileName
     * @param string $message
     * @return void
     */
    private function assertSheetNameEquals($expectedName, $fileName, $message = '')
    {
        $resourcePath = $this->getGeneratedResourcePath($fileName);
        $pathToWorkbookFile = $resourcePath . '#content.xml';
        $xmlContents = file_get_contents('zip://' . $pathToWorkbookFile);

        $this->assertStringContainsString("table:name=\"$expectedName\"", $xmlContents, $message);
    }
}<|MERGE_RESOLUTION|>--- conflicted
+++ resolved
@@ -2,20 +2,12 @@
 
 namespace OpenSpout\Writer\ODS;
 
-<<<<<<< HEAD
-use Box\Spout\TestUsingResource;
-use Box\Spout\Writer\Common\Creator\WriterEntityFactory;
-use Box\Spout\Writer\Common\Entity\Sheet;
-use Box\Spout\Writer\Exception\InvalidSheetNameException;
-use Box\Spout\Writer\Exception\WriterNotOpenedException;
-use Box\Spout\Writer\RowCreationHelper;
-=======
 use OpenSpout\TestUsingResource;
 use OpenSpout\Writer\Common\Creator\WriterEntityFactory;
 use OpenSpout\Writer\Common\Entity\Sheet;
 use OpenSpout\Writer\Exception\InvalidSheetNameException;
+use OpenSpout\Spout\Writer\Exception\WriterNotOpenedException;
 use OpenSpout\Writer\RowCreationHelper;
->>>>>>> e85a0ed0
 use PHPUnit\Framework\TestCase;
 
 /**
@@ -101,129 +93,12 @@
         $this->assertStringContainsString(' table:display="false"', $xmlContents, 'The sheet visibility should have been changed to "hidden"');
     }
 
-<<<<<<< HEAD
-    public function testThrowsIfWorkbookIsNotInitialized()
-    {
-        $this->expectException(WriterNotOpenedException::class);
-        $writer = WriterEntityFactory::createODSWriter();
-
-        $writer->addRow($this->createRowFromValues([]));
-    }
-
-    public function testWritesDefaultCellSizesIfSet()
-    {
-        $fileName = 'test_writes_default_cell_sizes_if_set.ods';
-
-        $this->createGeneratedFolderIfNeeded($fileName);
-        $resourcePath = $this->getGeneratedResourcePath($fileName);
-
-        $writer = WriterEntityFactory::createODSWriter();
-        $writer->setDefaultColumnWidth(100.0);
-        $writer->setDefaultRowHeight(20.0);
-        $writer->openToFile($resourcePath);
-
-        $writer->addRow($this->createRowFromValues(['ods--11', 'ods--12']));
-        $writer->close();
-
-        $resourcePath = $this->getGeneratedResourcePath($fileName);
-        $pathToWorkbookFile = $resourcePath . '#content.xml';
-        $xmlContents = file_get_contents('zip://' . $pathToWorkbookFile);
-
-        $this->assertContains(' style:column-width="100pt"', $xmlContents, 'No default col width found in sheet');
-        $this->assertContains(' style:row-height="20pt"', $xmlContents, 'No default row height found in sheet');
-        $this->assertContains(' style:use-optimal-row-height="false', $xmlContents, 'No optimal row height override found in sheet');
-    }
-
-    public function testWritesColumnWidths()
-    {
-        $fileName = 'test_column_widths.ods';
-        $writer = $this->writerForFile($fileName);
-
-        $writer->setColumnWidth(100.0, 1);
-        $writer->addRow($this->createRowFromValues(['ods--11', 'ods--12']));
-        $writer->close();
-
-        $resourcePath = $this->getGeneratedResourcePath($fileName);
-        $pathToWorkbookFile = $resourcePath . '#content.xml';
-        $xmlContents = file_get_contents('zip://' . $pathToWorkbookFile);
-
-        $this->assertContains('<style:style style:family="table-column" style:name="co0">', $xmlContents, 'No matching custom col style definition found in sheet');
-        $this->assertContains('<style:table-column-properties fo:break-before="auto" style:use-optimal-column-width="false" style:column-width="100pt"/>', $xmlContents, 'No matching table-column-properties found in sheet');
-        $this->assertContains('table:style-name="co0"', $xmlContents, 'No matching table:style-name found in sheet');
-        $this->assertContains('table:number-columns-repeated="1"', $xmlContents, 'No matching table:number-columns-repeated count found in sheet');
-    }
-
-    public function testWritesMultipleColumnWidths()
-    {
-        $fileName = 'test_multiple_column_widths.ods';
-        $writer = $this->writerForFile($fileName);
-
-        $writer->setColumnWidth(100.0, 1, 2, 3);
-        $writer->addRow($this->createRowFromValues(['ods--11', 'ods--12', 'ods--13']));
-        $writer->close();
-
-        $resourcePath = $this->getGeneratedResourcePath($fileName);
-        $pathToWorkbookFile = $resourcePath . '#content.xml';
-        $xmlContents = file_get_contents('zip://' . $pathToWorkbookFile);
-
-        $this->assertContains('<style:style style:family="table-column" style:name="co0">', $xmlContents, 'No matching custom col style definition found in sheet');
-        $this->assertContains('<style:table-column-properties fo:break-before="auto" style:use-optimal-column-width="false" style:column-width="100pt"/>', $xmlContents, 'No matching table-column-properties found in sheet');
-        $this->assertContains('table:style-name="co0"', $xmlContents, 'No matching table:style-name found in sheet');
-        $this->assertContains('table:number-columns-repeated="3"', $xmlContents, 'No matching table:number-columns-repeated count found in sheet');
-    }
-
-    public function testWritesMultipleColumnWidthsInRanges()
-    {
-        $fileName = 'test_multiple_column_widths_in_ranges.ods';
-        $writer = $this->writerForFile($fileName);
-
-        $writer->setColumnWidth(50.0, 1, 3, 4, 6);
-        $writer->setColumnWidth(100.0, 2, 5);
-        $writer->addRow($this->createRowFromValues(['ods--11', 'ods--12', 'ods--13', 'ods--14', 'ods--15', 'ods--16']));
-        $writer->close();
-
-        $resourcePath = $this->getGeneratedResourcePath($fileName);
-        $pathToWorkbookFile = $resourcePath . '#content.xml';
-        $xmlContents = file_get_contents('zip://' . $pathToWorkbookFile);
-
-        $this->assertContains('<style:style style:family="table-column" style:name="co0">', $xmlContents, 'No matching custom col style 0 definition found in sheet');
-        $this->assertContains('<style:style style:family="table-column" style:name="co1">', $xmlContents, 'No matching custom col style 1 definition found in sheet');
-        $this->assertContains('<style:style style:family="table-column" style:name="co2">', $xmlContents, 'No matching custom col style 2 definition found in sheet');
-        $this->assertContains('<style:style style:family="table-column" style:name="co3">', $xmlContents, 'No matching custom col style 3 definition found in sheet');
-        $this->assertContains('<style:style style:family="table-column" style:name="co4">', $xmlContents, 'No matching custom col style 4 definition found in sheet');
-        $this->assertContains('<style:table-column-properties fo:break-before="auto" style:use-optimal-column-width="false" style:column-width="100pt"/>', $xmlContents, 'No matching table-column-properties found in sheet');
-        $this->assertContains('<style:table-column-properties fo:break-before="auto" style:use-optimal-column-width="false" style:column-width="50pt"/>', $xmlContents, 'No matching table-column-properties found in sheet');
-        $this->assertContains('<table:table-column table:default-cell-style-name=\'Default\' table:style-name="co0" table:number-columns-repeated="1"/><table:table-column table:default-cell-style-name=\'Default\' table:style-name="co1" table:number-columns-repeated="1"/><table:table-column table:default-cell-style-name=\'Default\' table:style-name="co2" table:number-columns-repeated="2"/><table:table-column table:default-cell-style-name=\'Default\' table:style-name="co3" table:number-columns-repeated="1"/><table:table-column table:default-cell-style-name=\'Default\' table:style-name="co4" table:number-columns-repeated="1"/>', $xmlContents, 'No matching table:number-columns-repeated count found in sheet');
-    }
-
-    public function testCanTakeColumnWidthsAsRange()
-    {
-        $fileName = 'test_column_widths_as_ranges.ods';
-        $writer = $this->writerForFile($fileName);
-
-        $writer->setColumnWidthForRange(150.0, 1, 3);
-        $writer->addRow($this->createRowFromValues(['ods--11', 'ods--12', 'ods--13']));
-        $writer->close();
-
-        $resourcePath = $this->getGeneratedResourcePath($fileName);
-        $pathToWorkbookFile = $resourcePath . '#content.xml';
-        $xmlContents = file_get_contents('zip://' . $pathToWorkbookFile);
-
-        $this->assertContains('<style:style style:family="table-column" style:name="co0">', $xmlContents, 'No matching custom col style 0 definition found in sheet');
-        $this->assertContains('style:column-width="150pt"/>', $xmlContents, 'No matching table-column-properties found in sheet');
-        $this->assertContains('table:style-name="co0"', $xmlContents, 'No matching table:style-name found in sheet');
-        $this->assertContains('table:number-columns-repeated="3"', $xmlContents, 'No matching table:number-columns-repeated count found in sheet');
-    }
-
-    private function writerForFile($fileName)
-=======
     /**
      * @param string $fileName
      * @param string $sheetName
-     * @return void
+     * @return Sheet
      */
     private function writeDataAndReturnSheetWithCustomName($fileName, $sheetName)
->>>>>>> e85a0ed0
     {
         $this->createGeneratedFolderIfNeeded($fileName);
         $resourcePath = $this->getGeneratedResourcePath($fileName);
