--- conflicted
+++ resolved
@@ -36,7 +36,7 @@
         "ext-zip": "*"
     },
     "require-dev": {
-<<<<<<< HEAD
+        "ext-zlib": "*",
         "friendsofphp/php-cs-fixer": "^3.7.0",
         "infection/infection": "^0.26.6",
         "phpbench/phpbench": "^1.2",
@@ -44,13 +44,6 @@
         "phpstan/phpstan-phpunit": "^1.0.0",
         "phpstan/phpstan-strict-rules": "^1.1.0",
         "phpunit/phpunit": "^9.5.19"
-=======
-        "ext-zlib": "*",
-        "friendsofphp/php-cs-fixer": "^3.4",
-        "phpstan/phpstan": "^1.4",
-        "phpstan/phpstan-phpunit": "^1.0",
-        "phpunit/phpunit": "^9.5"
->>>>>>> dfbbd53b
     },
     "suggest": {
         "ext-iconv": "To handle non UTF-8 CSV files (if \"php-intl\" is not already installed or is too limited)",
